--- conflicted
+++ resolved
@@ -1,16 +1,4 @@
-<<<<<<< HEAD
-require_relative '../node_modules/@capacitor/ios/scripts/pods_helpers'
-
 platform :ios, '14.0'
-use_frameworks!
-
-# workaround to avoid Xcode caching of Pods that requires
-# Product -> Clean Build Folder after new Cordova plugins installed
-# Requires CocoaPods 1.6 or newer
-install! 'cocoapods', :disable_input_output_paths => true
-=======
-platform :ios, '14.0'
->>>>>>> 5a0f1e3a
 
 def capacitor_pods
   pod 'Capacitor', :path => '../node_modules/@capacitor/ios'
@@ -19,12 +7,12 @@
 
 target 'Plugin' do
   capacitor_pods
-  # Use TensorFlowLiteSwift - official recommendation
+  use_frameworks!
   pod 'TensorFlowLiteSwift'
 end
 
 target 'PluginTests' do
   capacitor_pods
-  # Use TensorFlowLiteSwift - official recommendation
+  use_frameworks!
   pod 'TensorFlowLiteSwift'
 end